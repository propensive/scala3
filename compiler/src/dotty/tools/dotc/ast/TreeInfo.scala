--- conflicted
+++ resolved
@@ -195,19 +195,11 @@
     case arg => arg.typeOpt.widen.isRepeatedParam
   }
 
-<<<<<<< HEAD
-  /** Is tree a type tree of the form `=> T` or (under -Ycc) `{refs}-> T`? */
-  def isByNameType(tree: Tree)(using Context): Boolean =
-    stripByNameType(tree) ne tree
-
-  /** Strip `=> T` to `T` and (under -Ycc) `{refs}-> T` to `T` */
-=======
   /** Is tree a type tree of the form `=> T` or (under pureFunctions) `{refs}-> T`? */
   def isByNameType(tree: Tree)(using Context): Boolean =
     stripByNameType(tree) ne tree
 
   /** Strip `=> T` to `T` and (under pureFunctions) `{refs}-> T` to `T` */
->>>>>>> 22193a39
   def stripByNameType(tree: Tree)(using Context): Tree = unsplice(tree) match
     case ByNameTypeTree(t1) => t1
     case untpd.CapturingTypeTree(_, parent) =>
@@ -408,24 +400,11 @@
     }
   }
 
-<<<<<<< HEAD
-  /** Under -Ycc: A builder and extractor for `=> T`, which is an alias for `{*}-> T`.
-=======
   /** Under pureFunctions: A builder and extractor for `=> T`, which is an alias for `{*}-> T`.
->>>>>>> 22193a39
    *  Only trees of the form `=> T` are matched; trees written directly as `{*}-> T`
    *  are ignored by the extractor.
    */
   object ImpureByNameTypeTree:
-<<<<<<< HEAD
-  
-    def apply(tp: ByNameTypeTree)(using Context): untpd.CapturingTypeTree =
-      untpd.CapturingTypeTree(
-        Ident(nme.CAPTURE_ROOT).withSpan(tp.span.startPos) :: Nil, tp)
-
-    def unapply(tp: Tree)(using Context): Option[ByNameTypeTree] = tp match
-      case untpd.CapturingTypeTree(id @ Ident(nme.CAPTURE_ROOT) :: Nil, bntp: ByNameTypeTree)
-=======
 
     def apply(tp: ByNameTypeTree)(using Context): untpd.CapturingTypeTree =
       untpd.CapturingTypeTree(
@@ -433,7 +412,6 @@
 
     def unapply(tp: Tree)(using Context): Option[ByNameTypeTree] = tp match
       case untpd.CapturingTypeTree(id @ Select(_, nme.CAPTURE_ROOT) :: Nil, bntp: ByNameTypeTree)
->>>>>>> 22193a39
       if id.span == bntp.span.startPos => Some(bntp)
       case _ => None
   end ImpureByNameTypeTree

--- conflicted
+++ resolved
@@ -14,10 +14,7 @@
 import Symbols._, SymUtils._, NameOps._
 import ContextFunctionResults.annotateContextResults
 import config.Printers.typr
-<<<<<<< HEAD
-=======
 import config.Feature
->>>>>>> 22193a39
 import util.SrcPos
 import reporting._
 import NameKinds.WildcardParamName
@@ -400,13 +397,8 @@
                 val reference = ctx.settings.sourceroot.value
                 val relativePath = util.SourceFile.relativePath(ctx.compilationUnit.source, reference)
                 sym.addAnnotation(Annotation.makeSourceFile(relativePath))
-<<<<<<< HEAD
-              if ctx.settings.Ycc.value && sym != defn.CaptureCheckedAnnot then
-                sym.addAnnotation(Annotation(defn.CaptureCheckedAnnot))
-=======
               if Feature.pureFunsEnabled && sym != defn.WithPureFunsAnnot then
                 sym.addAnnotation(Annotation(defn.WithPureFunsAnnot))
->>>>>>> 22193a39
           else
             if !sym.is(Param) && !sym.owner.isOneOf(AbstractOrTrait) then
               Checking.checkGoodBounds(tree.symbol)

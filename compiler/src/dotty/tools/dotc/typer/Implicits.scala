--- conflicted
+++ resolved
@@ -444,14 +444,6 @@
         else i"convert from ${argument.tpe} to ${clarify(expectedType)}"
     }
 
-<<<<<<< HEAD
-    /** An explanation of the cause of the failure as a string */
-    def explanation(using Context): String
-
-    def msg(using Context): Message = explanation.toMessage
-
-=======
->>>>>>> d6cc1010
     /** If search was for an implicit conversion, a note describing the failure
      *  in more detail - this is either empty or starts with a '\n'
      */

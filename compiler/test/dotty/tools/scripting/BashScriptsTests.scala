--- conflicted
+++ resolved
@@ -189,7 +189,28 @@
       assert(valid, s"script ${scriptFile.absPath} did not report valid java.class.path first entry")
 
   /*
-<<<<<<< HEAD
+   * verify that individual scripts can override -save with -nosave (needed to address #13760).
+   */
+  @Test def sqlDateTest =
+    val scriptBase = "sqlDateError"
+    val scriptFile = testFiles.find(_.getName == s"$scriptBase.sc").get
+    val testJar = testFile(s"$scriptBase.jar") // jar should not be created when scriptFile runs
+    printf("===> verify '-save' is cancelled by '-nosave' in script hashbang.`\n")
+    val (validTest, exitCode, stdout, stderr) = bashCommand(s"SCALA_OPTS=-save ${scriptFile.absPath}")
+    printf("stdout: %s\n", stdout.mkString("\n","\n",""))
+    if verifyValid(validTest) then
+      // the script should print '1969-12-31' or '1970-01-01', depending on time zone
+      // stdout can be polluted with an ANSI color prefix, in some test environments
+      val valid = stdout.mkString("").matches(""".*\d{4}-\d{2}-\d{2}.*""")
+      if (!valid) then
+        stdout.foreach { printf("stdout[%s]\n", _) }
+        stderr.foreach { printf("stderr[%s]\n", _) }
+      if valid then printf(s"\n===> success: scripts can override -save via -nosave\n")
+      assert(valid, s"script ${scriptFile.absPath} reported unexpected value for java.sql.Date ${stdout.mkString("\n")}")
+      assert(!testJar.exists,s"unexpected, jar file [$testJar] was created")
+
+
+  /*
    * verify -e println("yo!") works.
    */
   @Test def verifyCommandLineExpression =
@@ -202,25 +223,4 @@
     printf("stdout: %s\n", result)
     printf("stderr: %s\n", stderr.mkString("\n","\n",""))
     if verifyValid(validTest) then
-      assert(result.contains(expected), s"expression [$expression] did not send [$expected] to stdout")
-=======
-   * verify that individual scripts can override -save with -nosave (needed to address #13760).
-   */
-  @Test def sqlDateTest =
-    val scriptBase = "sqlDateError"
-    val scriptFile = testFiles.find(_.getName == s"$scriptBase.sc").get
-    val testJar = testFile(s"$scriptBase.jar") // jar should not be created when scriptFile runs
-    printf("===> verify '-save' is cancelled by '-nosave' in script hashbang.`\n")
-    val (validTest, exitCode, stdout, stderr) = bashCommand(s"SCALA_OPTS=-save ${scriptFile.absPath}")
-    printf("stdout: %s\n", stdout.mkString("\n","\n",""))
-    if verifyValid(validTest) then
-      // the script should print '1969-12-31' or '1970-01-01', depending on time zone
-      // stdout can be polluted with an ANSI color prefix, in some test environments
-      val valid = stdout.mkString("").matches(""".*\d{4}-\d{2}-\d{2}.*""")
-      if (!valid) then
-        stdout.foreach { printf("stdout[%s]\n", _) }
-        stderr.foreach { printf("stderr[%s]\n", _) }
-      if valid then printf(s"\n===> success: scripts can override -save via -nosave\n")
-      assert(valid, s"script ${scriptFile.absPath} reported unexpected value for java.sql.Date ${stdout.mkString("\n")}")
-      assert(!testJar.exists,s"unexpected, jar file [$testJar] was created")
->>>>>>> 0a834ffc
+      assert(result.contains(expected), s"expression [$expression] did not send [$expected] to stdout")
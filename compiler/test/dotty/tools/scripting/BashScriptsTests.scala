package dotty
package tools
package scripting

import java.io.File
import java.nio.file.{Path, Paths, Files}
import scala.sys.process._

import org.junit.Test

import vulpix.TestConfiguration

import dotty.tools.dotc.config.Properties._

/** Verifies correct handling of command line arguments by `dist/bin/scala` and `dist/bin/scalac`.
 *   +. arguments following a script path must be treated as script arguments
 *   +. preserve script command line arguments.
 */
class BashScriptsTests:
  // classpath tests managed by scripting.ClasspathTests.scala
  def testFiles = scripts("/scripting")

  printf("osname[%s]\n", osname)
  printf("using JAVA_HOME=%s\n", javaHome)
  printf("using SCALA_HOME=%s\n", scalaHome)
  printf("first 5 PATH entries:\n%s\n", pathEntries.take(5).mkString("\n"))
  printf("scala path:  [%s]\n", scalaPath)
  printf("scalac path: [%s]\n", scalacPath)

  lazy val expectedOutput = List(
    "arg  0:[a]", 
    "arg  1:[b]", 
    "arg  2:[c]", 
    "arg  3:[-repl]", 
    "arg  4:[-run]", 
    "arg  5:[-script]", 
    "arg  6:[-debug]", 
  )
  lazy val testScriptArgs = Seq(
    "a", "b", "c", "-repl", "-run", "-script", "-debug"
  )
  val showArgsScript = testFiles.find(_.getName == "showArgs.sc").get.absPath

  /* verify `dist/bin/scalac` non-interference with command line args following script name */
  @Test def verifyScalacArgs =
    val commandline = (Seq(scalacPath, "-script", showArgsScript) ++ testScriptArgs).mkString(" ")
    val (validTest, exitCode, stdout, stderr) = bashCommand(commandline)
    if validTest then
      var fail = false
      printf("\n")
      for (line, expect) <- stdout zip expectedOutput do
        printf("expected: %-17s\nactual  : %s\n", expect, line)
        if line != expect then
          fail = true

      if fail then
        assert(stdout == expectedOutput)

  /* verify `dist/bin/scala` non-interference with command line args following script name */
  @Test def verifyScalaArgs =
<<<<<<< HEAD
    val commandline = (Seq("SCALA_OPTS= ",scalaPath, showArgsScript) ++ testScriptArgs).mkString(" ")
    if bashPath.toFile.exists then
      var cmd = Array(bashExe, "-c", commandline)
      val output = for {
        line <- Process(cmd).lazyLines_!
      } yield line
=======
    val commandline = (Seq(scalaPath, showArgsScript) ++ testScriptArgs).mkString(" ")
    val (validTest, exitCode, stdout, stderr) = bashCommand(commandline)
    if validTest then
>>>>>>> ffd9471b
      var fail = false
      printf("\n")
      var mismatches = List.empty[(String, String)]
      for (line, expect) <- stdout zip expectedOutput do
        printf("expected: %-17s\nactual  : %s\n", expect, line)
        if line != expect then
          fail = true

      if fail then
        assert(stdout == expectedOutput)

  /*
   * verify that scriptPath.sc sees a valid script.path property, 
   * and that it's value is the path to "scriptPath.sc".
   */
  @Test def verifyScriptPathProperty =
    val scriptFile = testFiles.find(_.getName == "scriptPath.sc").get
    val expected = s"/${scriptFile.getName}"
<<<<<<< HEAD
    System.err.printf("===> verify valid system property script.path is reported by script [%s]\n", scriptFile.getName)
    val (exitCode, stdout, stderr) = bashCommand(scriptFile.absPath)
    if exitCode == 0 && ! stderr.exists(_.contains("Permission denied")) then
      // var cmd = Array(bashExe, "-c", scriptFile.absPath)
      // val stdout = Process(cmd).lazyLines_!
      stdout.foreach { System.err.printf("######### [%s]\n", _) }
=======
    printf("===> verify valid system property script.path is reported by script [%s]\n", scriptFile.getName)
    printf("calling scriptFile: %s\n", scriptFile)
    val (validTest, exitCode, stdout, stderr) = bashCommand(scriptFile.absPath)
    if validTest then
      stdout.foreach { printf("stdout: [%s]\n", _) }
      stderr.foreach { printf("stderr: [%s]\n", _) }
>>>>>>> ffd9471b
      val valid = stdout.exists { _.endsWith(expected) }
      if valid then printf("# valid script.path reported by [%s]\n", scriptFile.getName)
      assert(valid, s"script ${scriptFile.absPath} did not report valid script.path value")

  /*
   * verify SCALA_OPTS can specify an @argsfile when launching a scala script in `dist/bin/scala`.
   */
  @Test def verifyScalaOpts =
    val scriptFile = testFiles.find(_.getName == "classpathReport.sc").get
<<<<<<< HEAD
    printf("===> verify SCALA_OPTS -classpath setting in argument file seen by script [%s]\n", scriptFile.getName)
    val argsfile = createArgsFile() // avoid problems caused by drive letter
    val envPairs = List(("SCALA_OPTS", s"@$argsfile"))
    val (exitCode, stdout, stderr) = bashCommand(scriptFile.absPath, envPairs:_*)
    printf("\n")
    if exitCode != 0 || stderr.exists(_.contains("Permission denied")) then
      stderr.foreach { System.err.printf("stderr [%s]\n", _) }
      printf("unable to execute script, return value is %d\n", exitCode)
    else
      val expected = cwd
=======
    printf("===> verify SCALA_OPTS='@argsfile' is properly handled by `dist/bin/scala`\n")
    val envPairs = List(("SCALA_OPTS", s"@$argsfile"))
    val (validTest, exitCode, stdout, stderr) = bashCommand(scriptFile.absPath, envPairs)
    if validTest then
      val expected = s"${workingDirectory.toString}"
>>>>>>> ffd9471b
      val List(line1: String, line2: String) = stdout.take(2)
      printf("line1 [%s]\n", line1)
      val valid = line2.dropWhile( _ != ' ').trim.startsWith(expected)
<<<<<<< HEAD
      val psep = if osname.startsWith("Windows") then ';' else ':'
      printf("line2 start [%s]\n", line2.take(100))
      if valid then printf(s"\n===> success: classpath begins with %s, as reported by [%s]\n", cwd, scriptFile.getName)
      assert(valid, s"script ${scriptFile.getName} did not report valid java.class.path first entry")

  lazy val cwd: String = Paths.get(".").toAbsolutePath.normalize.toString.norm
=======
      if valid then printf(s"\n===> success: classpath begins with %s, as reported by [%s]\n", workingDirectory, scriptFile.getName)
      assert(valid, s"script ${scriptFile.absPath} did not report valid java.class.path first entry")

  def existingPath: String = envOrElse("PATH","").norm
  def adjustedPath = s"$javaHome/bin$psep$scalaHome/bin$psep$existingPath"
  def pathEntries = adjustedPath.split(psep).toList
>>>>>>> ffd9471b

  lazy val argsfile = createArgsFile() // avoid problems caused by drive letter
  def createArgsFile(): String =
    val utfCharset = java.nio.charset.StandardCharsets.UTF_8.name
<<<<<<< HEAD
    val text = s"-classpath $cwd"
=======
>>>>>>> ffd9471b
    val path = Files.createTempFile("scriptingTest", ".args")
    val text = s"-classpath ${workingDirectory.absPath}"
    Files.write(path, text.getBytes(utfCharset))
    path.toFile.getAbsolutePath.norm

<<<<<<< HEAD
  extension(str: String)
    def norm: String = str.replace('\\', '/')
    def dropExtension: String = str.reverse.dropWhile(_ != '.').drop(1).reverse

  extension(f: File) def absPath: String =
    f.getAbsolutePath.norm
=======
  def fixHome(s: String): String =
    s.startsWith("~") match {
    case false => s
    case true => s.replaceFirst("~",userHome)
    }

  extension(s: String) {
    def toPath: Path = Paths.get(fixHome(s)) // .toAbsolutePath
    def toFile: File = s.toPath.toFile
    def absPath: String = s.toFile.absPath
    def norm: String = s.replace('\\', '/') // bash expects forward slash
    def isFile: Boolean = s.toFile.isFile
    def exists: Boolean = s.toPath.toFile.exists
    def name: String = s.toFile.getName
    def dropExtension: String = s.reverse.dropWhile(_ != '.').drop(1).reverse
  }

  extension(p: Path) {
    def listFiles: Seq[File] = p.toFile.listFiles.toList
    def norm: String = p.normalize.toString.replace('\\', '/')
    def name: String = p.toFile.getName
  }

  extension(f: File) {
    def name = f.getName
    def norm: String = f.toPath.normalize.norm
    def absPath: String = f.getAbsolutePath.norm
  }

  lazy val psep: String = propOrElse("path.separator","")
  lazy val osname = propOrElse("os.name", "").toLowerCase

  lazy val scalacPath = s"$workingDirectory/dist/target/pack/bin/scalac".norm
  lazy val scalaPath = s"$workingDirectory/dist/target/pack/bin/scala".norm

  // use optional working directory TEST_CWD, if defined
  lazy val workingDirectory: String = envOrElse("TEST_CWD", userDir)
>>>>>>> ffd9471b

  // use optional TEST_BASH if defined, otherwise, bash must be in PATH
  lazy val bashExe: String = envOrElse("TEST_BASH", whichBash)

  // test env SCALA_HOME is:
  //    dist/target/pack, if present
  //    else, SCALA_HOME if defined
  //    else, not defined
  lazy val scalaHome =
    if scalacPath.isFile then scalacPath.replaceAll("/bin/scalac","")
    else envOrElse("SCALA_HOME", "").norm

  lazy val javaHome = envOrElse("JAVA_HOME", "").norm

  lazy val testEnvPairs = List(
    ("JAVA_HOME", javaHome),
    ("SCALA_HOME", scalaHome),
    ("PATH", adjustedPath),
  ).filter { case (name,valu) => valu.nonEmpty }

  lazy val whichBash: String =
    var whichBash = ""
    if osname.startsWith("windows") then
      whichBash = which("bash.exe")
    else
      whichBash = which("bash")

    whichBash

  def bashCommand(cmdstr: String, additionalEnvPairs:List[(String, String)] = Nil): (Boolean, Int, Seq[String], Seq[String]) = {
    var (stdout, stderr) = (List.empty[String], List.empty[String])
    if bashExe.toFile.exists then
      val cmd = Seq(bashExe, "-c", cmdstr)
      val envPairs = testEnvPairs ++ additionalEnvPairs
      val proc = Process(cmd, None, envPairs *)
      val exitVal = proc ! ProcessLogger (
        (out: String) => stdout ::= out, 
        (err: String) => stderr ::= err
      )
      val validTest = exitVal == 0 && ! stderr.exists(_.contains("Permission denied"))
      if ! validTest then
        printf("\nunable to execute script, return value is %d\n", exitVal)
        stderr.foreach { System.err.printf("stderr [%s]\n", _) }
      (validTest, exitVal, stdout.reverse, stderr.reverse)
    else
      (false, -1, Nil, Nil)
  }

  def execCmd(command: String, options: String *): Seq[String] =
    val cmd = (command :: options.toList).toSeq
    for {
      line <- Process(cmd).lazyLines_!
    } yield line<|MERGE_RESOLUTION|>--- conflicted
+++ resolved
@@ -58,18 +58,9 @@
 
   /* verify `dist/bin/scala` non-interference with command line args following script name */
   @Test def verifyScalaArgs =
-<<<<<<< HEAD
     val commandline = (Seq("SCALA_OPTS= ",scalaPath, showArgsScript) ++ testScriptArgs).mkString(" ")
-    if bashPath.toFile.exists then
-      var cmd = Array(bashExe, "-c", commandline)
-      val output = for {
-        line <- Process(cmd).lazyLines_!
-      } yield line
-=======
-    val commandline = (Seq(scalaPath, showArgsScript) ++ testScriptArgs).mkString(" ")
     val (validTest, exitCode, stdout, stderr) = bashCommand(commandline)
     if validTest then
->>>>>>> ffd9471b
       var fail = false
       printf("\n")
       var mismatches = List.empty[(String, String)]
@@ -88,21 +79,12 @@
   @Test def verifyScriptPathProperty =
     val scriptFile = testFiles.find(_.getName == "scriptPath.sc").get
     val expected = s"/${scriptFile.getName}"
-<<<<<<< HEAD
-    System.err.printf("===> verify valid system property script.path is reported by script [%s]\n", scriptFile.getName)
-    val (exitCode, stdout, stderr) = bashCommand(scriptFile.absPath)
-    if exitCode == 0 && ! stderr.exists(_.contains("Permission denied")) then
-      // var cmd = Array(bashExe, "-c", scriptFile.absPath)
-      // val stdout = Process(cmd).lazyLines_!
-      stdout.foreach { System.err.printf("######### [%s]\n", _) }
-=======
     printf("===> verify valid system property script.path is reported by script [%s]\n", scriptFile.getName)
     printf("calling scriptFile: %s\n", scriptFile)
     val (validTest, exitCode, stdout, stderr) = bashCommand(scriptFile.absPath)
     if validTest then
       stdout.foreach { printf("stdout: [%s]\n", _) }
       stderr.foreach { printf("stderr: [%s]\n", _) }
->>>>>>> ffd9471b
       val valid = stdout.exists { _.endsWith(expected) }
       if valid then printf("# valid script.path reported by [%s]\n", scriptFile.getName)
       assert(valid, s"script ${scriptFile.absPath} did not report valid script.path value")
@@ -112,63 +94,29 @@
    */
   @Test def verifyScalaOpts =
     val scriptFile = testFiles.find(_.getName == "classpathReport.sc").get
-<<<<<<< HEAD
-    printf("===> verify SCALA_OPTS -classpath setting in argument file seen by script [%s]\n", scriptFile.getName)
-    val argsfile = createArgsFile() // avoid problems caused by drive letter
-    val envPairs = List(("SCALA_OPTS", s"@$argsfile"))
-    val (exitCode, stdout, stderr) = bashCommand(scriptFile.absPath, envPairs:_*)
-    printf("\n")
-    if exitCode != 0 || stderr.exists(_.contains("Permission denied")) then
-      stderr.foreach { System.err.printf("stderr [%s]\n", _) }
-      printf("unable to execute script, return value is %d\n", exitCode)
-    else
-      val expected = cwd
-=======
     printf("===> verify SCALA_OPTS='@argsfile' is properly handled by `dist/bin/scala`\n")
     val envPairs = List(("SCALA_OPTS", s"@$argsfile"))
     val (validTest, exitCode, stdout, stderr) = bashCommand(scriptFile.absPath, envPairs)
     if validTest then
       val expected = s"${workingDirectory.toString}"
->>>>>>> ffd9471b
       val List(line1: String, line2: String) = stdout.take(2)
       printf("line1 [%s]\n", line1)
       val valid = line2.dropWhile( _ != ' ').trim.startsWith(expected)
-<<<<<<< HEAD
-      val psep = if osname.startsWith("Windows") then ';' else ':'
-      printf("line2 start [%s]\n", line2.take(100))
-      if valid then printf(s"\n===> success: classpath begins with %s, as reported by [%s]\n", cwd, scriptFile.getName)
-      assert(valid, s"script ${scriptFile.getName} did not report valid java.class.path first entry")
-
-  lazy val cwd: String = Paths.get(".").toAbsolutePath.normalize.toString.norm
-=======
       if valid then printf(s"\n===> success: classpath begins with %s, as reported by [%s]\n", workingDirectory, scriptFile.getName)
       assert(valid, s"script ${scriptFile.absPath} did not report valid java.class.path first entry")
 
   def existingPath: String = envOrElse("PATH","").norm
   def adjustedPath = s"$javaHome/bin$psep$scalaHome/bin$psep$existingPath"
   def pathEntries = adjustedPath.split(psep).toList
->>>>>>> ffd9471b
 
   lazy val argsfile = createArgsFile() // avoid problems caused by drive letter
   def createArgsFile(): String =
     val utfCharset = java.nio.charset.StandardCharsets.UTF_8.name
-<<<<<<< HEAD
-    val text = s"-classpath $cwd"
-=======
->>>>>>> ffd9471b
     val path = Files.createTempFile("scriptingTest", ".args")
     val text = s"-classpath ${workingDirectory.absPath}"
     Files.write(path, text.getBytes(utfCharset))
     path.toFile.getAbsolutePath.norm
 
-<<<<<<< HEAD
-  extension(str: String)
-    def norm: String = str.replace('\\', '/')
-    def dropExtension: String = str.reverse.dropWhile(_ != '.').drop(1).reverse
-
-  extension(f: File) def absPath: String =
-    f.getAbsolutePath.norm
-=======
   def fixHome(s: String): String =
     s.startsWith("~") match {
     case false => s
@@ -206,7 +154,6 @@
 
   // use optional working directory TEST_CWD, if defined
   lazy val workingDirectory: String = envOrElse("TEST_CWD", userDir)
->>>>>>> ffd9471b
 
   // use optional TEST_BASH if defined, otherwise, bash must be in PATH
   lazy val bashExe: String = envOrElse("TEST_BASH", whichBash)

--- conflicted
+++ resolved
@@ -13,7 +13,6 @@
 Extractors are objects that expose a method `unapply` or `unapplySeq`:
 
 ```scala
-<<<<<<< HEAD
 def unapply(x: T): U
 def unapplySeq(x: T): U
 ```
@@ -27,10 +26,6 @@
 
 ```scala
 def unapply[A, B](using C)(using D)(x: T)(using E)(using F)(implicit y: G): U = ???
-=======
-def unapply[A](x: T)(implicit x: B): U
-def unapplySeq[A](x: T)(implicit x: B): U
->>>>>>> 529ddc5f
 ```
 
 Extractors that expose the method `unapply` are called fixed-arity extractors, which
@@ -41,14 +36,9 @@
 
 Fixed-arity extractors expose the following signature (with potential type, using and implicit clauses):
 
-<<<<<<< HEAD
 
 ```scala
 def unapply(x: T): U
-=======
-```scala
-def unapply[A](x: T)(implicit x: B): U
->>>>>>> 529ddc5f
 ```
 
 The type `U` conforms to one of the following matches:
@@ -84,40 +74,7 @@
 
 **Note:** The last rule is necessary because, for compatibility reasons, `isEmpty` on `Some` has return type `Boolean` rather than `false`, even though it always returns `false`.
 
-<<<<<<< HEAD
 ### Boolean Match
-=======
-```scala
-def unapplySeq[A](x: T)(implicit x: B): U
-```
-
-The type `U` conforms to one of the following matches:
-
-- sequence match
-- product-sequence match
-
-Or `U` conforms to the type `R`:
-
-```scala
-type R = {
-  def isEmpty: Boolean
-  def get: S
-}
-```
-
-and `S` conforms to one of the two matches above.
-
-The former form of `unapplySeq` has higher priority, and _sequence match_ has higher
-precedence over _product-sequence match_.
-
-A usage of a variadic extractor is irrefutable if one of the following conditions holds:
-
-- the extractor is used directly as a sequence match or product-sequence match
-- `U = Some[T]` (for Scala 2 compatibility)
-- `U <: R` and `U <: { def isEmpty: false }`
-
-## Boolean Match
->>>>>>> 529ddc5f
 
 - `U =:= Boolean`
 - Pattern-matching on exactly `0` patterns
@@ -196,7 +153,6 @@
 - `S` doesn't have `N+1` members satisfying the previous point, i.e. `N` is maximal
 - Pattern-matching on exactly `N` patterns with types `P1, P2, ..., PN`
 
-<<<<<<< HEAD
 For example, where `U = AlwaysEmpty.type <: R`, `S = NameBased`:
 ```scala
 object MyPatternMatcher:
@@ -207,10 +163,6 @@
   def get = NameBased
 
 object NameBased:
-=======
-```scala
-object ProdEmpty:
->>>>>>> 529ddc5f
   def _1: Int = ???
   def _2: String = ???
 
@@ -219,7 +171,6 @@
   case _ => ()
 ```
 
-<<<<<<< HEAD
 ## Variadic Extractors
 
 Variadic extractors expose the following signature (with potential type, using and implicit clauses):
@@ -227,13 +178,9 @@
 ```scala
 def unapplySeq(x: T): U
 ```
-=======
-## Sequence Match
->>>>>>> 529ddc5f
 
 Where `U` has to fullfill the following:
 
-<<<<<<< HEAD
 1. Set `V := U`
 2. `V` is valid if `V` conforms to one of the following matches:
 - [sequence match](#sequence-match)
@@ -260,15 +207,13 @@
 
 **Note:** The last rule is necessary because, for compatibility reasons, `isEmpty` on `Some` has return type `Boolean` rather than `false`, even though it always returns `false`.
 
-**Note:** Be careful, by the first condition and the note above, it is possible to define an irrefutable extractor with a `def isEmpty: true`. 
+**Note:** Be careful, by the first condition and the note above, it is possible to define an irrefutable extractor with a `def isEmpty: true`.
 This is strongly discouraged and, if found in the wild, is almost certainly a bug.
 
 ### Sequence Match
 
 - `V <: X`
 
-=======
->>>>>>> 529ddc5f
 ```scala
 type X = {
   def lengthCompare(len: Int): Int // or, `def length: Int`
@@ -306,13 +251,9 @@
 - Pattern-matching on exactly `>= N` patterns, the first `N - 1` patterns have types `P1, P2, ... P(N-1)`,
   the type of the remaining patterns are determined as in Seq Pattern.
 
-<<<<<<< HEAD
 For example, where `V = S`, `U = Option[S] <: R`, `S = (String, PN) <: Product`, `PN = Seq[Int]`
 
 ```Scala
-=======
-```scala
->>>>>>> 529ddc5f
 class Foo(val name: String, val children: Int*)
 object Foo:
   def unapplySeq(f: Foo): Option[(String, Seq[Int])] =
@@ -320,11 +261,7 @@
 
 def foo(f: Foo) = f match
   case Foo(name, x, y, ns*) => ">= two children."
-<<<<<<< HEAD
   case Foo(name, ns*)       => "< two children."
-=======
-  case Foo(name, ns*) =>    => "< two children."
->>>>>>> 529ddc5f
 ```
 
 There are plans for further simplification, in particular to factor out _product match_

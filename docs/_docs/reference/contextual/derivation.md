--- conflicted
+++ resolved
@@ -86,76 +86,6 @@
 #### `F` and `DerivingType` have parameters of matching kind on the right
 This section covers cases where you can pair arguments of `F` and `DerivingType` starting from the right such that they have the same kinds pairwise, and all arguments of `F` or `DerivingType` (or both) are used up.
 `F` must also have at least one parameter.
-<<<<<<< HEAD
-
-The general shape will then be:
-```scala
-given [...]: TC[ [...] =>> DerivingType[...] ] = TC.derived
-```
-Where of course `TC` and `DerivingType` are applied to types of the correct kind.
-
-To make this work, we split it into 3 cases:
-
-If `F` and `DerivingType` take the same number of arguments (`N == K`):
-```scala
-given TC[DerivingType] = TC.derived
-// simplified form of:
-given TC[ [A_1, ..., A_K] => DerivingType[A_1, ..., A_K] ] = TC.derived
-```
-If `DerivingType` takes less arguments than `F` (`N < K`), we use only the rightmost parameters from the type lambda:
-```scala
-given TC[ [A_1, ..., A_K] =>> DerivingType[A_(K-N+1), ..., A_K] ] = TC.derived
-
-// if DerivingType takes no arguments (N == 0), the above simplifies to:
-given TC[ [A_1, ..., A_K] =>> DerivingType ] = TC.derived
-```
-
-If `F` takes less arguments than `DerivingType` (`K < N`), we fill in the remaining leftmost slots with type parameters of the given:
-```scala
-given [T_1, ... T_(N-K)]: TC[[A_1, ..., A_K] =>> DerivingType[T_1, ... T_(N-K), A_1, ..., A_K]] = TC.derived
-```
-
-### `TC` is the `CanEqual` type class
-
-We have therefore: `DerivingType[T_1, ..., T_N] derives CanEqual`.
-
-Let `U_1`, ..., `U_M` be the parameters of `DerivingType` of kind `*`.
-(These are a subset of the `T_i`s)
-
-The generated instance is then:
-```scala
-given [T_1L, T_1R, ..., T_NL, T_NR]                            // every parameter of DerivingType twice
-      (using CanEqual[U_1L, U_1R], ..., CanEqual[U_ML, U_MR]): // only parameters of DerivingType with kind *
-        CanEqual[DerivingType[T_1L, ..., T_NL], DerivingType[T_1R, ..., T_NR]] = // again, every parameter
-          CanEqual.derived
-```
-
-The bounds of `T_i`s are handled correctly, for example: `T_2 <: T_1` becomes `T_2L <: T_1L`.
-
-For example, the class
-```scala
-class MyClass[A, G[_]](a: A, b: G[B]) derives CanEqual
-```
-generates the following given instance:
-```scala
-object MyClass:
-  ...
-  given [A_L, A_R, G_L[_], G_R[_]](using CanEqual[A_L, A_R]): CanEqual[MyClass[A_L, G_L], MyClass[A_R, G_R]] = CanEqual.derived
-```
-
-### `TC` is not valid for automatic derivation
-
-Throw an error.
-
-The exact error depends on which of the above conditions failed.
-As an example, if `TC` takes more than 1 parameter and is not `CanEqual`, the error is `DerivingType cannot be unified with the type argument of TC`.
-
-All data types can have a `derives` clause. The rest of this document focuses primarily on data types which also have a given instance
-of the `Mirror` type class available.
-
-## `Mirror`
-=======
->>>>>>> a876b046
 
 The general shape will then be:
 ```scala
@@ -242,11 +172,7 @@
   - and where the compiler can generate a `Mirror` type class instance for each child case.
 
 
-<<<<<<< HEAD
-The `Mirror` type class definition is as follows:
-=======
 The `scala.deriving.Mirror` type class definition is as follows:
->>>>>>> a876b046
 
 ```scala
 sealed trait Mirror:

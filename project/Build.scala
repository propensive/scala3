--- conflicted
+++ resolved
@@ -80,13 +80,9 @@
 object Build {
   import ScaladocConfigs._
 
-  val referenceVersion = "3.2.1-RC1"
-
-<<<<<<< HEAD
-  val baseVersion = "3.2.2-RC1"
-=======
+  val referenceVersion = "3.2.0"
+
   val baseVersion = "3.2.1"
->>>>>>> d692721c
 
   // Versions used by the vscode extension to create a new project
   // This should be the latest published releases.
@@ -1502,11 +1498,7 @@
             .add(OutputDir("scaladoc/output/reference"))
             .add(SiteRoot(s"${temp.getAbsolutePath}/docs"))
             .add(ProjectName("Scala 3 Reference"))
-<<<<<<< HEAD
-            .add(ProjectVersion("3.1.3")) // TODO: Change that later to the current version tag. (This must happen on first forward this branch to stable release tag)
-=======
             .add(ProjectVersion(baseVersion))
->>>>>>> d692721c
             .remove[VersionsDictionaryUrl]
             .add(SourceLinks(List(
               s"${temp.getAbsolutePath}=github://lampepfl/dotty/language-reference-stable"
@@ -1911,17 +1903,10 @@
         List(
           "Learn::https://docs.scala-lang.org/",
           "Install::https://www.scala-lang.org/download/",
-<<<<<<< HEAD
-          "Playground::https://scastie.scala-lang.org/",
-          "Libraries::https://index.scala-lang.org/",
-          "Community::https://www.scala-lang.org/community/",
-          "Blog::https://www.scala-lang.org/blog/"
-=======
           "Playground::https://scastie.scala-lang.org",
           "Find\u00A0A\u00A0Library::https://index.scala-lang.org",
           "Community::https://www.scala-lang.org/community/",
           "Blog::https://www.scala-lang.org/blog/",
->>>>>>> d692721c
         )
       )
     )

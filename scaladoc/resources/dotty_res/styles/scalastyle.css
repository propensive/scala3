@import url("https://fonts.googleapis.com/css2?family=Fira+Code:wght@400;500&family=Lato:wght@400;700&family=Roboto+Slab:wght@400;700&display=swap");
@import "colors.css";

:root {
  /* Font Settings */
  --mono-font: "Fira Code", monospace;
  --text-font: "Lato", sans-serif;
  --title-font: "Roboto Slab", serif;
  --leftbar-font-size: 14px;

  /* Layout Settings (changes on small screens) */
  --side-width: 300px;
  --toc-width: 300px;
  --content-padding: 24px 42px;
  --footer-height: 42px;
}

body {
  margin: 0;
  padding: 0;
  font-family: "Lato", sans-serif;
  font-size: 18px;
  background: var(--body-bg);
}
body,
button,
input {
  color: var(--body-fg);
}

/* Page layout */
#container {
  min-height: 100%;
}
#leftColumn {
  position: fixed;
  width: var(--side-width);
  height: 100%;
  border-right: none;
  background: var(--body-bg);
  display: flex;
  flex-direction: column;
  z-index: 5;
  border-right: solid 1px var(--leftbar-border);
}
#main-content {
  min-height: calc(100vh - var(--footer-height) - 24px);
  margin-left: var(--side-width);
  margin-right: var(--toc-width);
  padding: var(--content-padding);
  padding-bottom: calc(24px + var(--footer-height));

  display: flex;
  flex-direction: column;
  align-items: center;
}
#content {
  max-width: 1100px;
  width: 100%;
}

/* Text */
h1,
h2,
h3 {
  font-family: var(--title-font);
  color: var(--title-fg);
  font-weight: normal;
}
.monospace {
  font-family: var(--mono-font);
  background: var(--documentable-bg);
  font-variant-ligatures: none;
  /* padding: 8px; */
}
pre,
code,
.hljs {
  font-family: var(--mono-font);
  background: var(--code-bg);
  font-variant-ligatures: none;
}
code {
  font-size: 0.8em;
  padding: 0 0.3em;
}
pre {
  overflow-x: auto;
  scrollbar-width: thin;
  margin: 0px;
}
pre code,
pre code.hljs {
  font-size: 1em;
  padding: 0;
}

pre,
.symbol.monospace {
  font-weight: 500;
  font-size: 14px;
  padding: 8px;
  margin-top: 8px;
  margin-bottom: 8px;
}
pre .hljs-comment {
  /* Fold comments in snippets */
  white-space: normal;
}
.symbol.monospace {
  padding: 12px 8px 10px 12px;
}
a,
a:visited,
span[data-unresolved-link] {
  text-decoration: none;
  color: var(--link-fg);
}
a:hover,
a:active {
  color: var(--link-hover-fg);
}

/* Tables */
table {
  border-collapse: collapse;
  min-width: 400px;
}
td,
th {
  border: 1px solid var(--border-medium);
  padding: 0.5rem;
}
th {
  border-bottom: 2px solid var(--border-medium);
}

/* Left bar toggler, only on small screens */
#leftToggler {
  display: none;
  color: var(--icon-color);
  cursor: pointer;
}

/* Left bar */
#paneSearch {
  display: none;
}
#logo > span {
  display: inline-block;
  vertical-align: middle;
}

#logo > span > img {
  max-height: 40px;
  max-width: 40px;
  margin: 16px 8px 8px 16px;
  cursor: pointer;
}

#logo .projectName {
  color: var(--leftbar-fg);
  font-size: 28px;
  font-weight: bold;
  padding: 4px 0px 0px 4px;
}

#logo .projectVersion {
  font-size: 12px;
  display: flex;
  padding-left: 2px;
  padding-right: calc(0.08 * var(--side-width));
}

.scaladoc_logo {
  width: 116px;
  margin-left: -16px;
}

.theme-dark .scaladoc_logo {
  display: none;
}

.scaladoc_logo_dark {
  display: none;
}

.theme-dark .scaladoc_logo_dark {
  width: 116px;
  margin-left: -16px;
  display: block;
}

/* Navigation */
#sideMenu2 {
  overflow-y: auto;
  overflow-x: hidden;

  height: 100%;
  font-size: var(--leftbar-font-size);
  margin-top: 8px;
}

/* divs in sidebar represent entry and its children */
#sideMenu2 .ni {
  padding-left: 0.8em;
}

#sideMenu2 > .ni {
  padding-left: 0em;
}

#sideMenu2 .ni {
  display: none;
}

#sideMenu2 > .ni {
  display: block;
}

#sideMenu2 .nh a:only-child {
  padding-left: 20px;
}

#sideMenu2 .nh {
  display: flex;
  flex-direction: row;
  align-items: center;
  border-radius: 3px;
}

#sideMenu2 .ni.expanded > .ni {
  display: block;
}

/* show direct children of currently exmanded node*/
#sideMenu2 div.expanded > div {
  display: block;
}
/* always show top level entry*/
#sideMenu2 > div {
  display: block;
}

#sideMenu2 span.micon {
  height: 16px;
  width: 16px;
  margin-right: 8px;
}

/* 'a's in side menu represent text of entry with link */
#sideMenu2 a {
  display: flex;
  align-items: center;
  overflow-wrap: anywhere;
  color: var(--leftbar-fg);
  padding-top: 2%;
  padding-bottom: 2%;
  box-sizing: border-box;
}

#sideMenu2 a:hover {
  color: var(--link-hover-fg);
}

#sideMenu2 a span:not(.micon) {
  margin-right: 0.75ex;
  text-indent: -1.5em;
  padding-left: 1.5em;
}

#sideMenu2 a.selected span:not(.micon) {
  margin-right: 0.5ex;
}

#sideMenu2 .nh.selected {
  background: var(--leftbar-current-bg);
  color: var(--leftbar-current-fg);
  font-weight: bold;
}

#sideMenu2 .nh:hover {
  color: var(--leftbar-hover-fg);
  background: var(--leftbar-hover-bg);
  cursor: pointer;
}
/* spans represent a expand button */
span.ar {
  cursor: pointer;
}

span.ar::before {
  content: "\e904"; /* arrow right */
  font-family: "dotty-icons" !important;
  font-size: 20px;
  color: var(--icon-color);
  display: flex;
  flex-direction: row;
  align-items: center;
  justify-content: center;
}
.ni.expanded > .nh > span.ar::before {
  content: "\e903"; /* arrow down */
}

.div:hover > span.ar::before {
  color: var(--leftbar-current-bg);
}

/* Cover */
.cover h1 {
  font-size: 38px;
  margin-top: 1rem;
  margin-bottom: 0.25rem;
}

/* Tabs */
.section-tab {
  border: none;
  outline: none;
  background: transparent;
  padding: 0 6px 4px 6px;
  margin: 1rem 1rem 0 0;
  border-bottom: 1px solid var(--border-light);
  cursor: pointer;
}
.section-tab[data-active=""] {
  color: unset;
  font-weight: bold;
  border-bottom: 1px solid var(--active-bg);
}
.tabs-section-body > :not([data-active]) {
  display: none;
}

/* Tabs content */
.table {
  /*! display: flex; */
  flex-direction: column;
}
.table-row {
  border-bottom: 2px solid var(--border-light);
  padding: 8px 24px 8px 0;
}
.main-subrow {
  margin-bottom: 0.5em;
}
.main-subrow > span > a,
.main-subrow > span > span[data-unresolved-link] {
  text-decoration: none;
  font-style: normal;
  font-weight: bold;
  color: unset;
  font-size: 18px;
}
.main-subrow .anchor-icon {
  /* Link Anchor */
  margin-left: 0.25rem;
  opacity: 0;
  transition: 0.2s 0.5s;
  cursor: pointer;
}
.main-subrow .anchor-icon > svg {
  margin-bottom: -5px;
  fill: var(--link-fg);
}
.main-subrow:hover .anchor-icon {
  opacity: 1;
  transition: 0.2s;
}
.brief-with-platform-tags ~ .main-subrow {
  padding-top: 0;
}

span[data-unresolved-link].deprecated,
a.deprecated,
div.deprecated {
  text-decoration: line-through;
}
.brief {
  white-space: pre-wrap;
  overflow: hidden;
  margin-bottom: 0.5em;
}
/* Declarations */
.symbol.monospace {
  color: var(--symbol-fg);
  display: block;
  white-space: normal;
  position: relative;
  padding-right: 24px; /* avoid the copy button */
  margin: 1em 0;
}
.symbol .top-right-position {
  position: absolute;
  top: 8px;
  right: 8px;
}
/* "copy to clipboard" button */
.copy-popup-wrapper {
  display: none;
  position: absolute;
  z-index: 1000;
  background: white;
  width: max-content;
  cursor: default;
  border: 1px solid var(--border-light);
  box-sizing: border-box;
  box-shadow: 0px 5px 10px var(--border-light);
  border-radius: 3px;
  font-weight: normal;
}
.copy-popup-wrapper.active-popup {
  display: flex;
  align-items: center;
}
.copy-popup-wrapper.popup-to-left {
  left: -14rem;
}
.copy-popup-wrapper svg {
  padding: 8px;
}
.copy-popup-wrapper:last-child {
  padding-right: 14px;
}

/* Lists of definitions, e.g. doc @tags */
dl {
  background: transparent;
  -webkit-box-shadow: none;
  box-shadow: none;
}
dl > div > ol {
  list-style-type: none;
}

dl.attributes > dt {
  display: block;
  float: left;
  font-weight: bold;
}
dl.attributes > dt.implicit {
  font-weight: bold;
  color: darkgreen;
}
dl.attributes > dd {
  display: block;
  padding-left: 7em;
  min-height: 24px;
}

/* params list documentation */
dl.paramsdesc {
  display: flex;
  flex-flow: row wrap;
}
dl.paramsdesc dt {
  flex-basis: 20%;
  padding: 2px 0;
  text-align: left;
  font-weight: bold;
}
dl.paramsdesc dd {
  flex-basis: 80%;
  flex-grow: 1;
  margin: 0;
  padding: 2px 0;
}

.platform-dependent-row dl.attributes > dd {
  padding-left: 3em;
}

/* Workaround for dynamically rendered content inside hidden tab.
There's some limitation of css/html that causes wrong width/height property of elements that are rendered dynamically inside element with display:none;
Same solution is already used in Dokka.
*/
.platform-hinted[data-togglable="Type hierarchy"] > .content:not([data-active]),
.tabs-section-body > *[data-togglable="Type hierarchy"]:not([data-active]) {
  display: block !important;
  visibility: hidden;
  height: 0;
  position: fixed;
  top: 0;
}

/* Footer */
footer {
  background: var(--footer-bg);
  color: var(--footer-fg);
  display: flex;
  flex-wrap: wrap;
  justify-content: space-around;
  bottom: 0px;
  align-items: center;
  position: fixed;
  margin-top: 1rem;
  margin-left: var(--side-width);
  width: calc(100% - var(--side-width));
  min-height: var(--footer-height);
  border-top: 1px solid var(--border-light);
  font-size: 14px;
}

footer .padded-icon {
  padding-left: 0.5em;
}
footer .pull-right {
  margin-left: auto;
}

footer .mode {
  display: flex;
  align-items: center;
}

@media (max-height: 640px) {
  footer {
    position: unset;
  }
}

/* Theme Toggle */
.switch {
  /* The switch - the box around the slider */
  position: relative;
  display: inline-block;
  width: 60px;
  min-width: 60px;
  height: 32px;
}
.switch input {
  /* Hide default HTML checkbox */
  opacity: 0;
  width: 0;
  height: 0;
}
.switch .slider {
  position: absolute;
  cursor: pointer;
  top: 0;
  left: 0;
  right: 0;
  bottom: 0;
  border-radius: 34px;
  background-color: var(--border-medium);
  -webkit-transition: 0.4s;
  transition: 0.4s;
}
.switch .slider:before {
  position: absolute;
  content: "🌘";
  height: 28px;
  width: 28px;
  line-height: 28px;
  font-size: 24px;
  text-align: center;
  left: 2px;
  bottom: 4px;
  top: 0;
  bottom: 0;
  border-radius: 50%;
  margin: auto 0;
  -webkit-transition: 0.4s;
  transition: 0.4s;
  background: transparent;
}
.switch input:checked + .slider {
  background-color: var(
    --blue100
  ); /* --active-bg, but not affected by the theme */
}
.switch input:checked + .slider:before {
  content: "🌞";
  -webkit-transform: translateX(28px);
  -ms-transform: translateX(28px);
  transform: translateX(28px);
}

.documentableElement .modifiers {
  display: table-cell;
  min-width: 10vw;
  max-width: 10vw;
  width: 10vw;
  overflow: hidden;
  text-align: right;
  white-space: nowrap;
  text-overflow: ellipsis;
  text-indent: 0em;
  padding-right: 0.5em;
}

.documentableElement.expand .modifiers {
  white-space: break-spaces;
  text-overflow: unset;
}

.documentableElement .docs {
  width: 100%;
  table-layout: fixed;
}

.documentableElement .modifiers .other-modifiers {
  color: var(--grey600);
}

.other-modifiers a,
.other-modifiers a:visited,
.other-modifiers span[data-unresolved-link] {
  color: var(--link-sig-fg);
}

.documentableElement.expand .modifiers {
  display: table-cell;
}

.documentableElement .signature {
  color: var(--code-fg);
  display: table-row;
  white-space: pre-wrap;
  font-size: 14px;
}

.docs .modifiers {
  font-size: 14px;
}

.signature,
.documentableElement {
  font-weight: 500;
}

.signature.monospace {
  padding: 8px;
  display: flex;
  flex-direction: column;
  border-radius: 3px;
}

.signature.monospace .modifiers {
  white-space: break-spaces;
}

.signature a,
.signature a:visited,
.signature span[data-unresolved-link] {
  color: var(--link-sig-fg);
}

.signature a:hover {
  color: var(--link-hover-fg);
}

.expand .signature {
  display: table-row;
}

.documentableFilter {
  border-radius: 3px;
}

.documentableElement {
  color: var(--symbol-fg);
  white-space: normal;
  position: relative;
  padding: 8px;
  font-size: 12px;
  background: var(--documentable-bg);
  border-left: 0.25em solid transparent;
  margin: 0.5em 0;
  border-radius: 3px;
}

.documentableElement > div {
  display: table;
}

.expand.documentableElement > div.header {
  display: inline-table;
}

.documentableElement > div .cover {
  display: none;
}

.documentableElement.expand > div .cover {
  display: block;
}

.doc code {
  padding: 0;
}

.documentableElement:hover {
  cursor: pointer;
  border-left-color: var(--active-bg);
}

.expand.documentableElement {
  border-left-color: var(--active-bg);
}
.documentableElement .annotations {
  color: var(--grey600);
  margin-left: 10.5em;
  font-size: 14px;
  display: none;
}

.documentableElement.expand .annotations {
  display: inline-block;
}

.documentableElement.expand .documentableBrief {
  display: none;
}

.documentableElement:before {
  content: " ";
  position: absolute;
  width: 32px;
  height: 100%;
  top: 0px;
  left: -32px;
}

.documentableElement:hover .documentableAnchor:before {
  display: flex;
}

.documentableElement::before:hover .documentableAnchor:before {
  display: flex;
}

.documentableAnchor:before {
  content: "\e901"; /* arrow down */
  font-family: "dotty-icons" !important;
  transform: rotate(-45deg);
  font-size: 20px;
  color: var(--link-fg);
  display: none;
  flex-direction: row;
  align-items: center;
  justify-content: center;
  position: absolute;
  top: 6px;
  left: -32px;
}

.documentableAnchor:hover:before {
  color: var(--link-hover-fg);
}

.documentableAnchor:active:before {
  color: var(--link-hover-fg);
  top: 8px;
}

.memberDocumentation {
  font-size: 15px;
  line-height: 1.5;
}

.memberDocumentation > p {
  margin: 0.5em 0 0 0;
}

.tabs .names .tab {
  border: none;
  outline: none;
  background: transparent;
  color: var(--tab-default);
  padding: 0 2px 8px 2px;
  margin: 4em 1em 0 0;
  border-bottom: 2px solid var(--border-medium);
  cursor: pointer;
  font-size: 16px;
  font-family: var(--text-font);
}

.tabs .names .tab.selected {
  color: var(--tab-selected);
  font-weight: bold;
  border-bottom: 2px solid var(--link-fg);
}

.tabs .names {
  margin-bottom: 20px;
}

.tabs .contents .tab {
  display: none;
}

.tabs .contents .tab.selected {
  display: block;
}

.diagram-class {
  width: 100%;
  max-height: 400px;
  position: relative;
}

.cover-header {
  display: flex;
  flex-direction: row;
  padding-top: 1em;
}

.micon {
  box-sizing: content-box;
  margin-right: 8px;
  color: transparent;
}
.theme-dark .micon {
  filter: brightness(120%);
}

.micon.cl {
  content: url("../images/class.svg");
}

.micon.cl-wc {
  content: url("../images/class_comp.svg");
}

.micon.ob {
  content: url("../images/object.svg");
}

.micon.ob-wc {
  content: url("../images/object_comp.svg");
}

.micon.tr {
  content: url("../images/trait.svg");
}

.micon.tr-wc {
  content: url("../images/trait_comp.svg");
}

.micon.en {
  content: url("../images/enum.svg");
}

.micon.en-wc {
  content: url("../images/enum_comp.svg");
}

.micon.gi {
  content: url("../images/given.svg");
}

.micon.va {
  content: url("../images/val.svg");
}

.micon.ty {
  content: url("../images/type.svg");
}

.micon.st {
  content: url("../images/static.svg");
}

.micon.pa {
  content: url("../images/package.svg");
}

.micon.de {
  content: url("../images/method.svg");
<<<<<<< HEAD
=======
}

.micon.in {
  content: url("../images/inkuire.svg")
>>>>>>> 092e688f
}

#leftColumn .socials {
  display: none;
}

footer .socials {
  display: flex;
  align-items: center;
}

.footer-text {
  margin-right: 8px;
}

#generated-by {
  display: flex;
  align-items: center;
}

/* Scrollbars */

:root {
  --scrollbar-bg-color: var(--border-light);
  --scrollbar-fg-color: var(--border-medium);
  --scrollbar-fg-hover-color: var(--grey500);
}

/*   For Firefox */
#sideMenu2 {
  scrollbar-color: var(--scrollbar-fg-color) var(--scrollbar-bg-color);
  scrollbar-width: thin;
}

/*   For Chrome */

#sideMenu2::-webkit-scrollbar-track {
  background-color: var(--scrollbar-bg-color);
  border-radius: 3px;
}

#sideMenu2::-webkit-scrollbar-thumb {
  background-color: var(--scrollbar-fg-color);
  border-radius: 3px;
}

#sideMenu2::-webkit-scrollbar-thumb:hover {
  background-color: var(--scrollbar-fg-hover-color);
}

#sideMenu2::-webkit-scrollbar {
  width: 8px;
  height: 8px;
}

#toc {
  position: fixed;
  right: 0px;
  top: 0px;
  width: var(--toc-width);
  height: 100%;

  padding-top: 15vh;
  padding-right: 10px;

  display: flex;
  flex-direction: column;
}

#toc .toc-title {
  font-weight: bold;
  padding-left: 16px;
}

#toc ul {
  list-style-type: none;
  padding-left: 16px;
}

#toc a {
  display: block;
  padding-top: 0.5em;
  padding-bottom: 0.5em;
  color: var(--leftbar-fg);
  transition-duration: 0.2s;
}

#toc li:hover > a {
  color: var(--link-hover-fg);
}

#toc li.active > a {
  color: var(--link-hover-fg);
}

/* Signature coloring */

:root {
  --type-link: var(--blue500);
  --type: var(--grey700);
  --keyword: var(--red500);
}

:root.theme-dark {
  --type-link: var(--blue400);
  --keyword: var(--red400);
}

.signature *[t="t"]:not([href]) {
  /* Types without links */
  color: var(--type);
}

.signature *[t="t"] {
  /* Types with links */
  color: var(--type-link);
}

.signature *[t="k"] {
  /* Keywords */
  color: var(--keyword);
}

.signature *:not[t] {
  /* Plain text */
}

/* Large Screens */
@media (min-width: 1100px) {
  :root {
    --content-padding: 24px 64px;
  }
}
/* Landscape phones, portait tablets */
@media (max-width: 768px) {
  :root {
    --content-padding: 12px 12px;
  }
  .cover h1 {
    font-size: 32px;
  }
  table {
    width: 100%;
  }
  pre,
  .symbol.monospace {
    overflow-x: auto;
  }
  .symbol .top-right-position {
    /* The "copy content" button doesn't work well with overflow-x */
    display: none;
  }
  footer > span:first-child {
    margin-left: 12px;
  }
  footer > span:last-child {
    margin-right: 12px;
  }

  footer {
    position: unset;
  }

  .footer-text {
    display: none;
  }
}
/* Portrait phones */
@media (max-width: 576px) {
  :root {
    --side-width: 0px;
    --content-padding: 48px 12px;
  }

  /* Togglable left column */
  #leftColumn {
    --side-width: 85vw;
    margin-left: -85vw; /* closed by default */
    transition: margin 0.25s ease-out;
  }
  #leftColumn.open {
    margin-left: 0;
  }
  #leftColumn.open ~ #main #searchBar {
    display: none;
  }

  #leftToggler {
    display: unset;
    position: absolute;
    top: 5px;
    left: 12px;
    z-index: 5;
    font-size: 30px;
  }
  #leftColumn.open ~ #main #leftToggler {
    position: fixed;
    left: unset;
    right: 16vw;
    color: var(--leftbar-fg);
  }
  .icon-toggler::before {
    content: "\e90a"; /* menu icon */
  }
  #leftColumn.open ~ #main .icon-toggler::before {
    content: "\e900"; /* clear icon */
  }
  /* --- */
  .cover h1 {
    margin-top: 0;
  }
  .table-row {
    padding-right: 0;
  }
  .main-subrow .anchor-icon {
    display: none;
  }
}

/* Breadcrumbs */

.breadcrumbs a {
  margin: 0 8px;
}

.breadcrumbs a:first-child {
  margin: 0 8px 0 0;
}

.breadcrumbs {
  align-self: flex-start;
}

/* Header from docs.scala-lang */

.navigation .navigation-menu {
  padding-left: 0px;
  margin: 18px 0px;
}
.navigation .navigation-menu .navigation-menu-item {
  margin: 5px 0px;
  display: inline-block;
}
.navigation .navigation-menu .navigation-menu-item:last-child {
  margin-right: 0px;
}
.navigation .navigation-menu .navigation-menu-item a {
  padding: 5px 15px;
  text-transform: uppercase;
  border-radius: 300px;
  font-weight: 700;
  color: var(--title-fg);
}
.navigation .navigation-menu .navigation-menu-item a:active,
.navigation .navigation-menu .navigation-menu-item a:focus,
.navigation .navigation-menu .navigation-menu-item a:hover,
.navigation .navigation-menu .navigation-menu-item a.active {
  background: var(--red500);
  text-decoration: none;
}
.two-columns {
  display: flex;
  justify-content: space-between;
}

/* Nav Icons */

.arrows-wrapper {
  display: flex;
  justify-content: space-between;
  padding-top: 16px;
  padding-bottom: 16px;
}

.arrows {
  color: var(--link-fg);
  font-size: 1em;
  text-align: center;

  display: flex;
  align-items: center;

  transition: color 0.5s, background-color 0.5s;
}

.arrows.previous,
.arrows.next {
  color: var(--grey400);
}

.arrows:hover {
  text-decoration: none;
  color: var(--link-hover-fg);
  transition: background-color 0.15s, color 0.15s;
}

.previous {
  flex-direction: row-reverse;
}

.next {
  flex-direction: row;
}

@media screen and (max-width: 1000px) {
  .arrows-wrapper {
    display: none;
  }
}<|MERGE_RESOLUTION|>--- conflicted
+++ resolved
@@ -870,13 +870,10 @@
 
 .micon.de {
   content: url("../images/method.svg");
-<<<<<<< HEAD
-=======
 }
 
 .micon.in {
-  content: url("../images/inkuire.svg")
->>>>>>> 092e688f
+  content: url("../images/inkuire.svg");
 }
 
 #leftColumn .socials {

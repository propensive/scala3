* {
  /*text-rendering: geometricPrecision;*/
  font-weight: initial;
}

@font-face {
  font-family: "Inter-Bold";
  src: url("../../fonts/Inter-Bold.ttf") format("truetype");
}

@font-face {
  font-family: "Inter-SemiBold";
  src: url("../../fonts/Inter-SemiBold.ttf") format("truetype");
}

@font-face {
  font-family: "Inter-Medium";
  src: url("../../fonts/Inter-Medium.ttf") format("truetype");
}

@font-face {
  font-family: "Inter-Regular";
  src: url("../../fonts/Inter-Regular.ttf") format("truetype");
}

@font-face {
  font-family: "FiraCode-Regular";
  src: url("../../fonts/FiraCode-Regular.ttf");
}

.h700 {
  font-size: 40px;
  line-height: 40px;
  font-family: "Inter-Bold", sans-serif;
}

.h600 {
  font-size: 32px;
  line-height: 40px;
  font-family: "Inter-SemiBold", sans-serif;
<<<<<<< HEAD
=======
}

.h600 .single {
  padding-left: 16px;
>>>>>>> 80b28415
}

.h500 {
  font-size: 28px;
  line-height: 32px;
  font-family: "Inter-Medium", sans-serif;
}

.h400 {
  font-size: 24px;
  line-height: 32px;
  font-family: "Inter-Medium", sans-serif;
}

.h300 {
  font-size: 20px;
  line-height: 24px;
  font-family: "Inter-Bold", sans-serif;
}

.h200 {
  font-size: 16px;
  line-height: 24px;
  font-family: "Inter-SemiBold", sans-serif;
}

.h100 {
  font-size: 13px;
  line-height: 16px;
  font-family: "Inter-SemiBold", sans-serif;
}

.h50 {
  font-size: 9px;
  line-height: 12px;
  font-family: "Inter-SemiBold", sans-serif;
}

.body-large {
  font-size: 20px;
<<<<<<< HEAD
  line-height: 24px;
=======
  line-height: 32px;
>>>>>>> 80b28415
  font-family: "Inter-Regular", sans-serif;
}

.body-medium {
  font-size: 16px;
  line-height: 24px;
  font-family: "Inter-Regular", sans-serif;
}

.body-small {
  font-size: 13px;
  line-height: 16px;
  font-family: "Inter-Regular", sans-serif;
}

.mono-medium {
  font-size: 16px;
  line-height: 24px;
  font-family: "FiraCode-Regular", monospace;
}

.mono-small-inline {
  font-size: 13px;
  line-height: 16px;
  font-family: "FiraCode-Regular", monospace;
}

.mono-small-block {
  font-size: 13px;
  line-height: 20px;
  font-family: "FiraCode-Regular", monospace;
}

:root {
  font-variant-ligatures: none;
}<|MERGE_RESOLUTION|>--- conflicted
+++ resolved
@@ -38,13 +38,10 @@
   font-size: 32px;
   line-height: 40px;
   font-family: "Inter-SemiBold", sans-serif;
-<<<<<<< HEAD
-=======
 }
 
 .h600 .single {
   padding-left: 16px;
->>>>>>> 80b28415
 }
 
 .h500 {
@@ -85,11 +82,7 @@
 
 .body-large {
   font-size: 20px;
-<<<<<<< HEAD
-  line-height: 24px;
-=======
   line-height: 32px;
->>>>>>> 80b28415
   font-family: "Inter-Regular", sans-serif;
 }
 
